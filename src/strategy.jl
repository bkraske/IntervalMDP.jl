abstract type AbstractStrategyConfig end

"""
    NoStrategyConfig

A configuration for a strategy cache that does not store policies.
See [`construct_strategy_cache`](@ref) for more details on how to construct the cache from the configuration.
"""
struct NoStrategyConfig <: AbstractStrategyConfig end

"""
    StationaryStrategyConfig

A configuration for a strategy cache that stores stationary policies.
Note that the strategy is updated at each iteration of the value iteration algorithm,
if a new choice is strictly better than the previous one. See [1, Section 4.3] for more details why this is necessary.
See [`construct_strategy_cache`](@ref) for more details on how to construct the cache from the configuration.

[1] Forejt, Vojtěch, et al. "Automated verification techniques for probabilistic systems." Formal Methods for Eternal Networked Software Systems: 11th International School on Formal Methods for the Design of Computer, Communication and Software Systems, SFM 2011, Bertinoro, Italy, June 13-18, 2011. Advanced Lectures 11 (2011): 53-113.
"""
struct StationaryStrategyConfig <: AbstractStrategyConfig end

"""
    TimeVaryingStrategyConfig

A configuration for a strategy cache that stores time-varying policies.
See [`construct_strategy_cache`](@ref) for more details on how to construct the cache from the configuration.
"""
struct TimeVaryingStrategyConfig <: AbstractStrategyConfig end

# Abstract type
abstract type AbstractStrategyCache end

"""
    construct_strategy_cache(mp::Union{IntervalProbabilities, IntervalMarkovProcess}, config::AbstractStrategyConfig)

Construct a strategy cache from a configuration for a given interval Markov process. The resuling cache type
depends on the configuration and the device to store the strategy depends on the device of the Markov process.
"""
function construct_strategy_cache end

construct_strategy_cache(mp::IntervalMarkovProcess, config) = construct_strategy_cache(mp, config, product_num_states(mp) |> recursiveflatten)

# Strategy cache for not storing policies - useful for dispatching
struct NoStrategyCache <: AbstractStrategyCache end

function construct_strategy_cache(::IntervalProbabilities, ::NoStrategyConfig)
    return NoStrategyCache()
end

function construct_strategy_cache(mp::SimpleIntervalMarkovProcess, ::NoStrategyConfig, dims)
    return NoStrategyCache()
end

function extract_strategy!(::NoStrategyCache, values, V, jᵥ, jₐ, s₁, maximize)
    return maximize ? maximum(values) : minimum(values)
end
postprocess_strategy_cache!(::NoStrategyCache) = nothing

# Strategy cache for storing time-varying policies
struct TimeVaryingStrategyCache{A <: AbstractArray{Int32}} <: AbstractStrategyCache
    cur_strategy::A
    strategy::Vector{A}
end

function TimeVaryingStrategyCache(cur_strategy::A) where {A}
    return TimeVaryingStrategyCache(cur_strategy, Vector{A}())
end

function construct_strategy_cache(
    mp::M,
    ::TimeVaryingStrategyConfig,
    dims,
) where {M <: SimpleIntervalMarkovProcess}
    cur_strategy = construct_action_cache(transition_prob(mp, 1), dims)
    return TimeVaryingStrategyCache(cur_strategy)
end

function construct_action_cache(
    ::IntervalProbabilities{R, VR},
    dims,
) where {R <: Real, VR <: AbstractVector{R}}
    return zeros(Int32, dims)
end

function cachetostrategy(strategy_cache::TimeVaryingStrategyCache)
    return [Array(indices) for indices in reverse(strategy_cache.strategy)]
end

function extract_strategy!(
    strategy_cache::TimeVaryingStrategyCache,
    values::AbstractArray{R},
    V,
    jᵥ,
    jₐ,
    s₁,
    maximize,
) where {R <: Real}
    opt_val = maximize ? typemin(R) : typemax(R)
    opt_index = s₁
    neutral = (opt_val, opt_index)

    return _extract_strategy!(strategy_cache.cur_strategy, values, neutral, jₐ, s₁, maximize)
end
function postprocess_strategy_cache!(strategy_cache::TimeVaryingStrategyCache)
    push!(strategy_cache.strategy, copy(strategy_cache.cur_strategy))
end

# Strategy cache for storing stationary policies
struct StationaryStrategyCache{A <: AbstractArray{Int32}} <: AbstractStrategyCache
    strategy::A
end

function construct_strategy_cache(
    mp::M,
    ::StationaryStrategyConfig,
    dims,
) where {M <: SimpleIntervalMarkovProcess}
    strategy = construct_action_cache(transition_prob(mp), dims)
    return StationaryStrategyCache(strategy)
end

function cachetostrategy(strategy_cache::StationaryStrategyCache)
    return Array(strategy_cache.strategy)
end

function extract_strategy!(
    strategy_cache::StationaryStrategyCache,
    values::AbstractArray{R},
    V,
    jᵥ,
    jₐ,
    s₁,
    maximize,
) where {R <: Real}
    neutral = if iszero(strategy_cache.strategy[jₐ])
        maximize ? typemin(R) : typemax(R), s₁
    else
        V[jᵥ], strategy_cache.strategy[jₐ]
    end

    return _extract_strategy!(strategy_cache.strategy, values, neutral, jₐ, s₁, maximize)
end
postprocess_strategy_cache!(::StationaryStrategyCache) = nothing

# Shared between stationary and time-varying strategies
function _extract_strategy!(cur_strategy, values, neutral, j, s₁, maximize)
    gt = maximize ? (>) : (<)

    opt_val, opt_index = neutral

    for (i, v) in enumerate(values)
        if gt(v, opt_val)
            opt_val = v
            opt_index = s₁ + i - 1
        end
    end

    @inbounds cur_strategy[j] = opt_index
    return opt_val
<<<<<<< HEAD
end

# Composite types
abstract type ProductStrategyCache <: AbstractStrategyCache end

struct ParallelProductStrategyCache <: ProductStrategyCache
    orthogonal_caches::Vector{AbstractStrategyCache}
end
orthogonal_caches(cache::ParallelProductStrategyCache) = cache.orthogonal_caches

function construct_strategy_cache(mp::ParallelProduct, config::AbstractStrategyConfig, dims)
    return ParallelProductStrategyCache([
        construct_strategy_cache(orthogonal_process, config, dims) for
        orthogonal_process in orthogonal_processes(mp)
    ])
end

function postprocess_strategy_cache!(strategy_cache::ParallelProductStrategyCache)
    for orthogonal_cache in orthogonal_caches(strategy_cache)
        postprocess_strategy_cache!(orthogonal_cache)
    end
end

function cachetostrategy(strategy_cache::ParallelProductStrategyCache)
    return [
        cachetostrategy(orthogonal_cache) for
        orthogonal_cache in orthogonal_caches(strategy_cache)
    ]
=======
>>>>>>> adc34be0
end<|MERGE_RESOLUTION|>--- conflicted
+++ resolved
@@ -158,35 +158,4 @@
 
     @inbounds cur_strategy[j] = opt_index
     return opt_val
-<<<<<<< HEAD
-end
-
-# Composite types
-abstract type ProductStrategyCache <: AbstractStrategyCache end
-
-struct ParallelProductStrategyCache <: ProductStrategyCache
-    orthogonal_caches::Vector{AbstractStrategyCache}
-end
-orthogonal_caches(cache::ParallelProductStrategyCache) = cache.orthogonal_caches
-
-function construct_strategy_cache(mp::ParallelProduct, config::AbstractStrategyConfig, dims)
-    return ParallelProductStrategyCache([
-        construct_strategy_cache(orthogonal_process, config, dims) for
-        orthogonal_process in orthogonal_processes(mp)
-    ])
-end
-
-function postprocess_strategy_cache!(strategy_cache::ParallelProductStrategyCache)
-    for orthogonal_cache in orthogonal_caches(strategy_cache)
-        postprocess_strategy_cache!(orthogonal_cache)
-    end
-end
-
-function cachetostrategy(strategy_cache::ParallelProductStrategyCache)
-    return [
-        cachetostrategy(orthogonal_cache) for
-        orthogonal_cache in orthogonal_caches(strategy_cache)
-    ]
-=======
->>>>>>> adc34be0
 end