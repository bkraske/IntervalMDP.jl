--- conflicted
+++ resolved
@@ -420,7 +420,6 @@
 """
 avoid(prop::InfiniteTimeReachAvoid) = prop.avoid
 
-<<<<<<< HEAD
 function checkterminal!(terminal_states, system)
     pns = product_num_states(system) |> recursiveflatten
     for j in terminal_states
@@ -432,18 +431,6 @@
 
         if any(j .< 1) || any(j .> pns)
             throw(InvalidStateError(j, pns))
-=======
-function checkterminal!(terminal_states, system::SimpleIntervalMarkovProcess)
-    nstates = num_states(system)
-    for j in terminal_states
-        if length(j) != 1
-            throw(StateDimensionMismatch(j, 1))
-        end
-
-        j = j[1]
-        if j < 1 || j > nstates
-            throw(InvalidStateError(promote(j, nstates)...))
->>>>>>> adc34be0
         end
     end
 end
@@ -472,7 +459,6 @@
     value_function.current += reward(prop)
 end
 
-<<<<<<< HEAD
 function checkreward!(prop::AbstractReward, system)
     checkdevice!(reward(prop), system)
 
@@ -481,15 +467,6 @@
         throw(
             DimensionMismatch(
                 "the reward array must have the same dimensions $(size(reward(prop))) as the number of states along each axis $pns",
-=======
-function checkreward!(prop::AbstractReward, system::SimpleIntervalMarkovProcess)
-    checkdevice!(reward(prop), system)
-
-    if length(reward(prop)) != num_states(system)
-        throw(
-            DimensionMismatch(
-                "the reward vector must have the same length $(length(reward(prop))) as the number of states $(num_states(system))",
->>>>>>> adc34be0
             ),
         )
     end
@@ -499,7 +476,6 @@
     end
 end
 
-<<<<<<< HEAD
 function checkdevice!(v::AbstractArray, system::ParallelProduct)
     for orthogonal_process in orthogonal_processes(system)
         checkdevice!(v, orthogonal_process)
@@ -507,9 +483,6 @@
 end
 
 function checkdevice!(v::AbstractArray, system::TimeVaryingIntervalMarkovDecisionProcess)
-=======
-function checkdevice!(v::AbstractArray, system::SimpleIntervalMarkovProcess)
->>>>>>> adc34be0
     checkdevice!(v, transition_prob(system, 1))
 end
 
