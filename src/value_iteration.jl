--- conflicted
+++ resolved
@@ -126,36 +126,24 @@
     return value_function.current, k, value_function.previous, strategy_cache
 end
 
-mutable struct ValueFunction{R, A <: AbstractArray{R}}
+struct ValueFunction{R, A <: AbstractArray{R}}
     previous::A
-    intermediate::A
     current::A
 end
 
 function ValueFunction(problem::Problem)
     mp = system(problem)
 
-<<<<<<< HEAD
     pns = product_num_states(mp) |> recursiveflatten
     # Just need any one of the transition probabilities to dispatch
     # to the correct method (based on the type).
     previous = construct_value_function(transition_matrix_type(mp), pns)
-    intermediate = copy(previous)
     current = copy(previous)
 
-    return ValueFunction(previous, intermediate, current)
+    return ValueFunction(previous, current)
 end
 
 function construct_value_function(::Type{MR}, num_states) where {R, MR <: AbstractMatrix{R}}
-=======
-    previous = construct_value_function(gap(transition_prob(mp, 1)), num_states(mp))
-    current = copy(previous)
-
-    return ValueFunction(previous, previous, current)
-end
-
-function construct_value_function(::MR, num_states) where {R, MR <: AbstractMatrix{R}}
->>>>>>> adc34be0
     V = zeros(R, num_states)
     return V
 end
@@ -170,7 +158,6 @@
 
 function nextiteration!(V)
     copyto!(V.previous, V.current)
-    copyto!(V.intermediate, V.current)
 
     return V
 end
@@ -189,7 +176,7 @@
         workspace,
         strategy_cache,
         value_function.current,
-        value_function.intermediate,
+        value_function.previous,
         prob,
         stateptr(mp);
         upper_bound = upper_bound,
@@ -211,7 +198,7 @@
         workspace,
         strategy_cache,
         value_function.current,
-        value_function.intermediate,
+        value_function.previous,
         prob,
         stateptr(mp);
         upper_bound = upper_bound,
