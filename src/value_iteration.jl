--- conflicted
+++ resolved
@@ -10,16 +10,7 @@
 struct CovergenceCriteria <: TerminationCriteria
     tol::Float64
 end
-<<<<<<< HEAD
-function (f::CovergenceCriteria)(k, prev_V, V)
-    for j in eachindex(V)
-        if abs(prev_V[j] - V[j]) > f.tol
-            return false
-        end
-    end
-
-    return true
-end
+(f::CovergenceCriteria)(k, prev_V, V) = maximum(abs.(prev_V - V)) < f.tol
 termination_criteria(spec::Union{InfiniteTimeReachability, InfiniteTimeReachAvoid}) = CovergenceCriteria(eps(spec))
 
 function interval_value_iteration(problem::Problem{<:IntervalMarkovChain, <:AbstractReachability}; upper_bound = true, discount = 1.0)
@@ -30,9 +21,6 @@
     prob = transition_prob(mc)
     terminal = terminal_states(spec)
     target = reach(spec)
-=======
-(f::CovergenceCriteria)(k, prev_V, V) = maximum(abs.(prev_V - V)) < f.tol
->>>>>>> b749a88e
 
     # It is more efficient to use allocate first and reuse across iterations
     p = deepcopy(gap(prob))  # Deep copy as it may be a vector of vectors and we need sparse arrays to store the same indices
@@ -91,12 +79,6 @@
 function step!(ordering, p, prob::MatrixIntervalProbabilities, prev_V, V, indices; max, discount)
     partial_ominmax!(ordering, p, prob, V, indices; max = max)
 
-<<<<<<< HEAD
-    @inbounds for j in indices
-        V[j] = discount .* dot(view(p, :, j), prev_V)
-    end
-=======
     res = transpose(transpose(prev_V) * p)
-    return V[indices] .= res[indices]
->>>>>>> b749a88e
+    return V[indices] .= discount .* res[indices]
 end