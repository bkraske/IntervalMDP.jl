name = "IntervalMDP"
uuid = "051c988a-e73c-45a4-90ec-875cac0402c7"
authors = ["Frederik Baymler Mathiesen <frederik@baymler.com> and contributors"]
version = "0.3.0"

[deps]
JSON = "682c06a0-de6a-54ab-a142-c8b1cf79cde6"
LinearAlgebra = "37e2e46d-f89d-539d-b4ee-838fcccc9c8e"
NCDatasets = "85f8d34a-cbdd-5861-8df4-14fed0d494ab"
SparseArrays = "2f01184e-e22b-5df5-ae63-d93ebab69eaf"

[weakdeps]
Adapt = "79e6a3ab-5dfb-504d-930d-738a2a938a0e"
CUDA = "052768ef-5323-5732-b1bb-66c8b64840ba"
GPUArrays = "0c68f7d7-f131-5f86-a1c3-88cf8149b2d7"
LLVM = "929cbde3-209d-540e-8aea-75f648917ca0"

[extensions]
IntervalMDPCudaExt = ["Adapt", "CUDA", "GPUArrays", "LLVM"]

[compat]
Adapt = "4"
CUDA = "5.1.0"
GPUArrays = "10"
JSON = "0.21.4"
LLVM = "7"
NCDatasets = "0.13, 0.14"
<<<<<<< HEAD
Polyester = "0.7"
=======
>>>>>>> 64470e88
julia = "1.9"

[extras]
Test = "8dfed614-e22c-5e08-85e1-65c5234f0b40"

[targets]
test = ["Test"]<|MERGE_RESOLUTION|>--- conflicted
+++ resolved
@@ -25,10 +25,6 @@
 JSON = "0.21.4"
 LLVM = "7"
 NCDatasets = "0.13, 0.14"
-<<<<<<< HEAD
-Polyester = "0.7"
-=======
->>>>>>> 64470e88
 julia = "1.9"
 
 [extras]
